--- conflicted
+++ resolved
@@ -12,19 +12,11 @@
   <ItemGroup>
     <PackageReference Include="Microsoft.NET.Test.Sdk" Version="17.5.0" />
     <PackageReference Include="xunit" Version="2.4.2" />
-<<<<<<< HEAD
-    <PackageReference Include="xunit.runner.visualstudio" Version="2.4.5">
+    <PackageReference Include="xunit.runner.visualstudio" Version="2.5.6">
       <IncludeAssets>runtime; build; native; contentfiles; analyzers; buildtransitive</IncludeAssets>
       <PrivateAssets>all</PrivateAssets>
     </PackageReference>
     <PackageReference Include="coverlet.collector" Version="6.0.0">
-=======
-    <PackageReference Include="xunit.runner.visualstudio" Version="2.5.6">
-      <IncludeAssets>runtime; build; native; contentfiles; analyzers; buildtransitive</IncludeAssets>
-      <PrivateAssets>all</PrivateAssets>
-    </PackageReference>
-    <PackageReference Include="coverlet.collector" Version="3.2.0">
->>>>>>> ecfbba12
       <IncludeAssets>runtime; build; native; contentfiles; analyzers; buildtransitive</IncludeAssets>
       <PrivateAssets>all</PrivateAssets>
     </PackageReference>
