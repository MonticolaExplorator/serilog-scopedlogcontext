--- conflicted
+++ resolved
@@ -10,15 +10,9 @@
   </PropertyGroup>
 
   <ItemGroup>
-<<<<<<< HEAD
     <PackageReference Include="Microsoft.NET.Test.Sdk" Version="17.10.0" />
-    <PackageReference Include="xunit" Version="2.7.0" />
-    <PackageReference Include="xunit.runner.visualstudio" Version="2.5.7">
-=======
-    <PackageReference Include="Microsoft.NET.Test.Sdk" Version="17.9.0" />
     <PackageReference Include="xunit" Version="2.8.1" />
     <PackageReference Include="xunit.runner.visualstudio" Version="2.8.1">
->>>>>>> 9e354e46
       <IncludeAssets>runtime; build; native; contentfiles; analyzers; buildtransitive</IncludeAssets>
       <PrivateAssets>all</PrivateAssets>
     </PackageReference>
