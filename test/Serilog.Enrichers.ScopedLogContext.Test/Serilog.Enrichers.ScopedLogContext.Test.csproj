<Project Sdk="Microsoft.NET.Sdk">

  <PropertyGroup>
    <TargetFramework>net6.0</TargetFramework>
    <ImplicitUsings>enable</ImplicitUsings>
    <Nullable>enable</Nullable>

    <IsPackable>false</IsPackable>
    <IsTestProject>true</IsTestProject>
  </PropertyGroup>

  <ItemGroup>
    <PackageReference Include="Microsoft.NET.Test.Sdk" Version="17.8.0" />
<<<<<<< HEAD
    <PackageReference Include="xunit" Version="2.4.2" />
    <PackageReference Include="xunit.runner.visualstudio" Version="2.5.7">
=======
    <PackageReference Include="xunit" Version="2.7.0" />
    <PackageReference Include="xunit.runner.visualstudio" Version="2.5.6">
>>>>>>> 47278e63
      <IncludeAssets>runtime; build; native; contentfiles; analyzers; buildtransitive</IncludeAssets>
      <PrivateAssets>all</PrivateAssets>
    </PackageReference>
    <PackageReference Include="coverlet.collector" Version="6.0.0">
      <IncludeAssets>runtime; build; native; contentfiles; analyzers; buildtransitive</IncludeAssets>
      <PrivateAssets>all</PrivateAssets>
    </PackageReference>
  </ItemGroup>

  <ItemGroup>
    <ProjectReference Include="..\..\src\Serilog.Enrichers.ScopedLogContext\Serilog.Enrichers.ScopedLogContext.csproj" />
  </ItemGroup>

</Project><|MERGE_RESOLUTION|>--- conflicted
+++ resolved
@@ -11,13 +11,8 @@
 
   <ItemGroup>
     <PackageReference Include="Microsoft.NET.Test.Sdk" Version="17.8.0" />
-<<<<<<< HEAD
-    <PackageReference Include="xunit" Version="2.4.2" />
+    <PackageReference Include="xunit" Version="2.7.0" />
     <PackageReference Include="xunit.runner.visualstudio" Version="2.5.7">
-=======
-    <PackageReference Include="xunit" Version="2.7.0" />
-    <PackageReference Include="xunit.runner.visualstudio" Version="2.5.6">
->>>>>>> 47278e63
       <IncludeAssets>runtime; build; native; contentfiles; analyzers; buildtransitive</IncludeAssets>
       <PrivateAssets>all</PrivateAssets>
     </PackageReference>
